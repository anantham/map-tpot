--- conflicted
+++ resolved
@@ -501,7 +501,6 @@
 export const clearClientPerformanceLogs = () => {
   performanceLog.clear();
 };
-<<<<<<< HEAD
 
 /**
  * Clear graph data cache.
@@ -515,7 +514,7 @@
 if (typeof window !== 'undefined') {
   window.graphCache = graphCache;
 }
-=======
+
 /**
  * Fetch base metrics WITHOUT composite scores for client-side reweighting.
  *
@@ -638,5 +637,4 @@
     performanceLog.log('invalidateCache [ERROR]', duration, { error: error.message });
     throw error;
   }
-};
->>>>>>> 7c607526
+};